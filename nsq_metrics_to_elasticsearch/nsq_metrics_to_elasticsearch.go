--- conflicted
+++ resolved
@@ -62,24 +62,9 @@
 type ESHandler struct {
 }
 
-<<<<<<< HEAD
-func NewESHandler(totalMessages int) (*ESHandler, error) {
-	return &ESHandler{
-		totalMessages: totalMessages,
-	}, nil
-=======
 func NewESHandler() (*ESHandler, error) {
-	err := metricdef.InitElasticsearch(*esAddr, "", "")
-	if err != nil {
-		return nil, err
-	}
-	err = metricdef.InitRedis(*redisAddr, "", "")
-	if err != nil {
-		return nil, err
-	}
 
 	return &ESHandler{}, nil
->>>>>>> 870cd862
 }
 
 func (k *ESHandler) HandleMessage(m *nsq.Message) error {
@@ -181,11 +166,11 @@
 	msgsHandleOK = metrics.NewCount("handle.ok")
 	msgsHandleFail = metrics.NewCount("handle.fail")
 
-	err = metricdef.InitElasticsearch()
-	if err != nil {
-		log.Fatal(err)
-	}
-	err = metricdef.InitRedis()
+	err = metricdef.InitElasticsearch(*esAddr, "", "")
+	if err != nil {
+		log.Fatal(err)
+	}
+	err = metricdef.InitRedis(*redisAddr, "", "")
 	if err != nil {
 		log.Fatal(err)
 	}
